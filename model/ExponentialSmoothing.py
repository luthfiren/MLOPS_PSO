--- conflicted
+++ resolved
@@ -1,8 +1,4 @@
-<<<<<<< HEAD
 from model.base_model import BaseForecastModel
-=======
-# model/ExponentialSmoothing.py
->>>>>>> e94a49fb
 import numpy as np
 import logging
 import joblib
@@ -26,12 +22,8 @@
 CHAMPION_CONFIG = os.path.join(MODEL_DIR, 'champion_config.json')
 CHAMPION_MODEL = os.path.join(MODEL_DIR, 'champion_model.joblib')
 
-<<<<<<< HEAD
 # Model ES (Simple Exponential)
 class ExponentialSmoothingModel(BaseForecastModel):
-=======
-class ExponentialSmoothingModel:
->>>>>>> e94a49fb
     def __init__(self, has_trend=False, seasonal_periods=12, seasonal_type='add', forecast_horizon=24, damped_trend=False, trend_type=None):
         self.has_trend = has_trend
         self.seasonal_periods = seasonal_periods
@@ -128,27 +120,14 @@
         h = len(pred_df) # Forecast horizon is determined by the length of pred_df
         forecast_values = self.model.forecast(steps=h)
 
-<<<<<<< HEAD
         # Output DataFrame: unique_id, ds, yhat
         preds_df = pd.DataFrame({
             "unique_id": pred_df["unique_id"].values,
             "ds": pd.to_datetime(pred_df["ds"]).values,
             "yhat": forecast_values.astype(float)
         })
-=======
-        # Create DataFrame for results, using 'ds' from pred_df
-        forecast_df = pd.DataFrame({
-            'ds': pred_df['ds'],
-            'yhat': forecast_values
-        })
-        
-        # Ensure unique_id if needed, assuming single series for ES for simplicity
-        if 'unique_id' in pred_df.columns and 'unique_id' not in forecast_df.columns:
-            forecast_df['unique_id'] = pred_df['unique_id'].iloc[0]
-            
-        return forecast_df
->>>>>>> e94a49fb
-
+
+        return preds_df
 
     def evaluate(self, actual_df: pd.DataFrame, forecast_df: pd.DataFrame) -> float:
         # Menyatukan dataframe berdasarkan 'ds' (timestamp)
@@ -162,11 +141,7 @@
             raise ValueError("No matching timestamps between actual and forecast data during evaluation.")
 
         score = mean_absolute_error(merged["y"], merged["yhat"])
-<<<<<<< HEAD
         self.logger.info(f"{self.model_name} MAE={score:.4f} with season_length={getattr(self, 'season_length', '-')}, horizon={self.forecast_horizon}")
-=======
-        self.logger.info(f"{self.model_name} MAE={score:.4f} with params={self.params}, horizon={self.forecast_horizon}")
->>>>>>> e94a49fb
         return score
     
     def save(self, path: str = None):
@@ -253,11 +228,6 @@
                     for k, v in current_model_params.items():
                         mlflow.log_param(k, v)
 
-<<<<<<< HEAD
-            except Exception as e:
-                # self.logger.warning(f"Skipping params {params} due to error: {e}")
-                continue
-=======
                     try:
                         # Instantiate a new model with current parameters for training
                         candidate_model = ExponentialSmoothingModel(**current_model_params)
@@ -266,20 +236,15 @@
                         
                         mlflow.log_metric("validation_mae", score)
                         self.logger.info(f"ES Params: {current_model_params} | MAE: {score:.4f}")
->>>>>>> e94a49fb
-
-                        if score < best_score:
-                            best_score = score
-                            best_params_found = current_model_params # Simpan parameter lengkap
-                            best_model_obj = candidate_model # Simpan instance model terbaik
-                            # Capture the run_id of this nested run, which holds the best model artifact
-                            best_model_run_id = nested_run.info.run_id
-                            
-                    except Exception as e:
-                        self.logger.warning(f"Skipping ES params {current_model_params} due to error: {e}")
-                        mlflow.log_param("status", "failed")
-                        mlflow.log_param("error", str(e))
-                        continue
+
+                if score < best_score:
+                    best_score = score
+                    best_params = params
+                    best_model = model
+
+            except Exception as e:
+                # self.logger.warning(f"Skipping params {params} due to error: {e}")
+                continue
 
             # --- Setelah loop param_grid selesai (kembali ke outer run) ---
             if best_model_obj:
