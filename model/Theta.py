<<<<<<< HEAD
from model.base_model import BaseForecastModel
=======
# model/Theta.py
>>>>>>> e94a49fb
import logging
from pathlib import Path
import pandas as pd
import joblib
import numpy as np
import json
import math
import time
import multiprocessing
from logging.handlers import RotatingFileHandler
from sklearn.metrics import mean_absolute_error
from sklearn.model_selection import ParameterGrid
from statsforecast.models import Theta
from statsforecast import StatsForecast

<<<<<<< HEAD
class ThetaModel(BaseForecastModel):
=======
import mlflow
import mlflow.pyfunc # Untuk log model StatsForecast sebagai pyfunc

class ThetaModel:
>>>>>>> e94a49fb
    def __init__(self, season_length=12, freq='h', forecast_horizon=24):
        supported_freq = ['h', 'd', 'w', 'm']
        if freq not in supported_freq:
            raise ValueError(f"Unsupported frequency '{freq}'. Supported: {supported_freq}")

        self.season_length = season_length
        self.freq = freq
        self.forecast_horizon = forecast_horizon
        self.model_name = 'ThetaModel'
        
        self.n_jobs = math.ceil(multiprocessing.cpu_count() / 4)
        
        self.logger = self._setup_logger()
        
        self.model_dir = Path(__file__).parent
        self.log_file = self.model_dir / "training.log"
        self.champion_score_file = self.model_dir / "champion_score.txt"
        self.champion_config_file = self.model_dir / "champion_config.json"
        self.model_file = self.model_dir / f"{self.model_name}_champion.joblib"

        self.model = StatsForecast( # model StatsForecast
            models=[Theta(season_length=self.season_length)],
            freq=self.freq,
            n_jobs=self.n_jobs
        )
        
        self.params = { # Simpan parameter aktual yang digunakan untuk instansiasi
            "season_length": self.season_length,
            "frequency": self.freq,
            "forecast_horizon": self.forecast_horizon,
            "n_jobs": self.n_jobs
        }

    def _setup_logger(self):
        log_path = Path(__file__).parent / "training.log"
        log_path.parent.mkdir(parents=True, exist_ok=True)

        logger = logging.getLogger(self.model_name)
        logger.setLevel(logging.INFO)
        # Ensure only one handler is added to avoid duplicate logs
        if not logger.handlers:
            handler = RotatingFileHandler(log_path, maxBytes=5 * 1024 * 1024, backupCount=3, mode='a')
            formatter = logging.Formatter('%(asctime)s - %(name)s - %(levelname)s - %(message)s')
            handler.setFormatter(formatter)
            logger.addHandler(handler)
        logger.propagate = False

        return logger

    def train_with_fold(self, folds, optimization=False):
        start_time = time.time()
        scores = []

        for i, (train_df, test_df) in enumerate(folds):
            test_df = test_df.copy() 

            self.model.fit(train_df) # Fit model StatsForecast
            forecast = self.model.predict(h=len(test_df)).rename(columns={'Theta': 'yhat'})

            # Pastikan 'ds' bertipe datetime dengan timezone aware/naive yang sama
            test_df['ds'] = pd.to_datetime(test_df['ds']).dt.tz_localize(None) # Make naive
            forecast['ds'] = pd.to_datetime(forecast['ds']).dt.tz_localize(None) # Make naive

            actual = test_df[test_df['ds'].isin(forecast['ds'])]
            score = mean_absolute_error(actual['y'], forecast['yhat'])
            scores.append(score)

        avg_score = np.mean(scores)
        elapsed_time = time.time() - start_time

        if not optimization:
            self.logger.info(f"{self.model_name} Average MAE across {len(folds)} folds = {avg_score:.4f}, Training Time = {elapsed_time:.2f} seconds")

        return avg_score # Return the average MAE

    def predict(self, pred_df: pd.DataFrame):
        if "ds" not in pred_df.columns:
            raise ValueError("Input dataframe must contain a 'ds' column.")
        
        # Ensure 'ds' column is datetime and naive for both
        pred_df['ds'] = pd.to_datetime(pred_df['ds']).dt.tz_localize(None)

        forecast = self.model.predict(h=len(pred_df))
        forecast["ds"] = pd.to_datetime(forecast["ds"]).dt.tz_localize(None) # Make naive

        # ThetaModel output 'yhat'
        # Ensure that the output DataFrame has 'unique_id', 'ds', and 'yhat'
        if 'unique_id' not in forecast.columns and 'unique_id' in pred_df.columns:
            forecast['unique_id'] = pred_df['unique_id'].iloc[0] # Assume single series for now

        # Align based on 'ds' or return directly if lengths match and order is preserved
        if len(forecast) != len(pred_df):
            # If lengths don't match, you might need more complex alignment or raise error
            raise ValueError(f"Forecast length ({len(forecast)}) mismatch with input data length ({len(pred_df)}).")

        return forecast # Returns a DataFrame with 'ds', 'unique_id', 'yhat'

    def evaluate(self, actual_df: pd.DataFrame, forecast_df: pd.DataFrame) -> float:
        actual_df = actual_df.copy()
        forecast_df = forecast_df.copy()
        
        # Ensure 'ds' is datetime and naive for both
        actual_df.loc[:, "ds"] = pd.to_datetime(actual_df["ds"]).dt.tz_localize(None)
        forecast_df.loc[:, "ds"] = pd.to_datetime(forecast_df["ds"]).dt.tz_localize(None)
                
        merged = pd.merge(actual_df, forecast_df, on=["unique_id", "ds"], how="inner") # Merge on unique_id and ds
        
        if merged.empty:
            raise ValueError("No matching timestamps between actual and forecast data during evaluation.")

        score = mean_absolute_error(merged["y"], merged["yhat"])
        return score

    def save(self, model_path=None, config_path=None, score_path=None, score=None):
        model_path = model_path or self.model_file
        config_path = config_path or self.champion_config_file
        score_path = score_path or self.champion_score_file

        joblib.dump(self.model, model_path)
        with open(config_path, "w") as f:
            json.dump(self.params, f, indent=4)
        if score is not None:
            with open(score_path, "w") as f:
                f.write(str(score))

        self.logger.info(f"Saved champion model to {model_path}")
        self.logger.info(f"Saved champion config to {config_path}")
        if score is not None:
            self.logger.info(f"Champion model score ({score}) saved to {score_path}")

    def create_folds(self, df, n_splits, test_size):
<<<<<<< HEAD
        """
        Time series split into n_splits folds with fixed test_size,
        growing training data, and sequential test sets (non-overlapping).
        Returns list of (train_df, test_df) tuples.
        """
=======
>>>>>>> e94a49fb
        folds = []
        total_points = len(df)
        step = (total_points - test_size * n_splits) // n_splits

        for i in range(n_splits):
            train_end = step * (i + 1) + test_size * i
            test_start = train_end
            test_end = test_start + test_size

            if test_end > total_points:
<<<<<<< HEAD
                break  # not enough data for this fold

            train_df = df.iloc[:train_end]
            test_df = df.iloc[test_start:test_end]
            folds.append((train_df, test_df))

=======
                break
            train_df = df.iloc[:train_end]
            test_df = df.iloc[test_start:test_end]
            folds.append((train_df, test_df))
>>>>>>> e94a49fb
        return folds

    def _generate_future_dates(self, last_train_df: pd.DataFrame, h: int) -> pd.DataFrame:
        unique_id = last_train_df["unique_id"].iloc[0] if "unique_id" in last_train_df.columns else "series_1" # Default if no unique_id
        last_date = pd.to_datetime(last_train_df["ds"].iloc[-1]).dt.tz_localize(None)
        freq = pd.infer_freq(last_train_df["ds"]) or 'H' # Default to hourly if unknown
        future_dates = pd.date_range(start=last_date + pd.tseries.frequencies.to_offset(freq), periods=h, freq=freq)
        return pd.DataFrame({"unique_id": unique_id, "ds": future_dates, "y": np.nan}) # Add y column for consistency


    def optimize(self, df: pd.DataFrame, forecast_horizon=24, season_list=None):
        self.forecast_horizon = forecast_horizon # Update forecast_horizon

        season_list = season_list or [3, 4, 6, 12, 24] # Add 24 for daily seasonality if hourly data
        if not isinstance(season_list, list) or not all(isinstance(x, int) for x in season_list):
            raise ValueError("season_list must be a list of integers")

        param_grid = ParameterGrid({
            "season_length": season_list,
            "forecast_horizon": [self.forecast_horizon]
        })

        folds = self.create_folds(df, n_splits=3, test_size=self.forecast_horizon)
        if not folds:
            self.logger.warning("Not enough data to create folds for optimization.")
            return float('inf'), None, None, None # Return error values

        best_score = float('inf')
        best_params_found = None
        best_model_obj = None # To store the ThetaModel instance
        best_model_run_id = None # To store the run_id where the best model was logged

        # --- MLflow Outer Run for this optimization process ---
        with mlflow.start_run(run_name=f"Theta_Optimization_Horizon_{forecast_horizon}") as outer_run:
            mlflow.log_param("optimizer_method", "GridSearch")
            mlflow.log_param("optimization_folds", len(folds))

            for i, params in enumerate(param_grid):
                # --- MLflow Nested Run for each parameter combination ---
                with mlflow.start_run(nested=True, run_name=f"Theta_Param_Combo_{i}") as nested_run:
                    current_model_params = {
                        "season_length": params["season_length"],
                        "freq": self.freq, # Use self.freq for consistency
                        "forecast_horizon": params["forecast_horizon"]
                    }
                    
                    # Log parameters for the current run
                    for k, v in current_model_params.items():
                        mlflow.log_param(k, v)

                    try:
                        candidate_model = ThetaModel(**current_model_params)
                        score = candidate_model.train_with_fold(folds, optimization=True) # Score from cross-validation
                        
                        mlflow.log_metric("validation_mae", score)
                        self.logger.info(f"Theta Params: {current_model_params} | MAE: {score:.4f}")

                        if score < best_score:
                            best_score = score
                            best_params_found = current_model_params # Simpan parameter lengkap
                            best_model_obj = candidate_model # Simpan instance model terbaik
                            # Capture the run_id of this nested run, which holds the best model artifact
                            best_model_run_id = nested_run.info.run_id

                    except Exception as e:
                        self.logger.warning(f"Skipping Theta params {current_model_params} due to error: {e}")
                        mlflow.log_param("status", "failed")
                        mlflow.log_param("error", str(e))
                        continue

            # --- Setelah loop param_grid selesai ---
            if best_model_obj:
                # Log the best overall parameters for this optimization run
                mlflow.log_param("best_params_found", json.dumps(best_params_found))
                mlflow.log_metric("best_validation_mae", best_score)
                mlflow.set_tag("best_model_type", "ThetaModel") # Add tag for traceability
                
                # Simpan model terbaik ke dalam MLflow Artifacts
                # Karena StatsForecast bukan native flavor, kita bisa log sebagai pyfunc
                # Pastikan best_model_obj.model adalah objek StatsForecast yang sudah fit
                # Kita akan log model StatsForecast object langsung.
                # Kita butuh class wrapper agar bisa di-log sebagai pyfunc
                # Jika Anda tidak punya, Anda bisa log joblib file lalu muat itu di wrapper
                
                # Option 1: Log the StatsForecast object directly via a custom pyfunc wrapper
                mlflow.pyfunc.log_model(
                    artifact_path="champion_theta_model",
                    python_model=ThetaModelPyfuncWrapper(best_model_obj.model, best_model_obj.freq), # Pass the fitted StatsForecast object and its frequency
                    # Ensure the wrapper takes and uses these correctly
                )
                self.logger.info(f"Theta Champion model logged to MLflow artifacts (run_id: {outer_run.info.run_id}).")

                # Simpan champion ke joblib dan config lokal (opsional, tapi berguna untuk fallback)
                best_model_obj.save(best_model_obj.model_file)
                with open(best_model_obj.champion_config_file, 'w') as f:
                    json.dump(best_params_found, f, indent=4)
                self.logger.info(f"Theta Champion model and config saved locally.")

                return best_score, best_params_found, best_model_obj, outer_run.info.run_id # Return run_id
            else:
                self.logger.warning("No improved Theta model found during optimization.")
                return float('inf'), None, None, outer_run.info.run_id # Return sentinel values

# Custom Pyfunc wrapper untuk StatsForecast
class ThetaModelPyfuncWrapper(mlflow.pyfunc.PythonModel):
    def __init__(self, statsforecast_model, freq):
        self.statsforecast_model = statsforecast_model
        self.freq = freq
    
    def load_context(self, context):
        # Jika model dilog sebagai file joblib, muat di sini.
        # Jika model StatsForecast langsung dilog, objeknya sudah di self.statsforecast_model
        pass

    def predict(self, context, model_input: pd.DataFrame):
        # model_input diharapkan memiliki kolom 'ds' (datetime) dan 'unique_id'
        # ThetaModel expects 'unique_id' and 'ds' (datetime)
        
        # Ensure 'ds' column is datetime and naive for prediction
        model_input['ds'] = pd.to_datetime(model_input['ds']).dt.tz_localize(None)

        # Ensure 'unique_id' is present as it's required by StatsForecast
        if 'unique_id' not in model_input.columns:
            model_input['unique_id'] = 'series_1' # Default to 'series_1' if not provided

        # The 'h' parameter for predict is determined by the length of the input DataFrame
        h = len(model_input)
        
        # StatsForecast predict method requires the last 'n_windows' of train_df
        # If the model input is just future dates, it needs the last historical points
        # This is where Pyfunc wrapper for time series can get tricky.
        # A common pattern is to save the last few points of training data *with* the model
        # or have the 'predict' method assume 'model_input' includes the necessary historical context.

        # For this simple wrapper, we assume model_input is just future dates and predict h steps
        # This will predict from the *end of the training data the model was last fitted on*.
        # To make it truly robust for real-time inference, the model should be retrained
        # with latest data, or the predict method should accept recent history.
        forecast_df = self.statsforecast_model.predict(h=h)
        
        # Ensure 'ds' column is datetime and naive
        forecast_df['ds'] = pd.to_datetime(forecast_df['ds']).dt.tz_localize(None)

        # Rename the output column to 'predicted_value' for consistency
        # And ensure 'unique_id' if needed
        forecast_df = forecast_df.rename(columns={'Theta': 'predicted_value'})
        if 'unique_id' not in forecast_df.columns and 'unique_id' in model_input.columns:
             forecast_df['unique_id'] = model_input['unique_id'].iloc[0]

        return forecast_df<|MERGE_RESOLUTION|>--- conflicted
+++ resolved
@@ -1,8 +1,4 @@
-<<<<<<< HEAD
 from model.base_model import BaseForecastModel
-=======
-# model/Theta.py
->>>>>>> e94a49fb
 import logging
 from pathlib import Path
 import pandas as pd
@@ -18,14 +14,7 @@
 from statsforecast.models import Theta
 from statsforecast import StatsForecast
 
-<<<<<<< HEAD
 class ThetaModel(BaseForecastModel):
-=======
-import mlflow
-import mlflow.pyfunc # Untuk log model StatsForecast sebagai pyfunc
-
-class ThetaModel:
->>>>>>> e94a49fb
     def __init__(self, season_length=12, freq='h', forecast_horizon=24):
         supported_freq = ['h', 'd', 'w', 'm']
         if freq not in supported_freq:
@@ -142,6 +131,7 @@
     def save(self, model_path=None, config_path=None, score_path=None, score=None):
         model_path = model_path or self.model_file
         config_path = config_path or self.champion_config_file
+        config_path = config_path or self.champion_config_file
         score_path = score_path or self.champion_score_file
 
         joblib.dump(self.model, model_path)
@@ -157,14 +147,11 @@
             self.logger.info(f"Champion model score ({score}) saved to {score_path}")
 
     def create_folds(self, df, n_splits, test_size):
-<<<<<<< HEAD
         """
         Time series split into n_splits folds with fixed test_size,
         growing training data, and sequential test sets (non-overlapping).
         Returns list of (train_df, test_df) tuples.
         """
-=======
->>>>>>> e94a49fb
         folds = []
         total_points = len(df)
         step = (total_points - test_size * n_splits) // n_splits
@@ -175,19 +162,11 @@
             test_end = test_start + test_size
 
             if test_end > total_points:
-<<<<<<< HEAD
                 break  # not enough data for this fold
 
             train_df = df.iloc[:train_end]
             test_df = df.iloc[test_start:test_end]
             folds.append((train_df, test_df))
-
-=======
-                break
-            train_df = df.iloc[:train_end]
-            test_df = df.iloc[test_start:test_end]
-            folds.append((train_df, test_df))
->>>>>>> e94a49fb
         return folds
 
     def _generate_future_dates(self, last_train_df: pd.DataFrame, h: int) -> pd.DataFrame:
@@ -245,96 +224,27 @@
                         mlflow.log_metric("validation_mae", score)
                         self.logger.info(f"Theta Params: {current_model_params} | MAE: {score:.4f}")
 
-                        if score < best_score:
-                            best_score = score
-                            best_params_found = current_model_params # Simpan parameter lengkap
-                            best_model_obj = candidate_model # Simpan instance model terbaik
-                            # Capture the run_id of this nested run, which holds the best model artifact
-                            best_model_run_id = nested_run.info.run_id
-
-                    except Exception as e:
-                        self.logger.warning(f"Skipping Theta params {current_model_params} due to error: {e}")
-                        mlflow.log_param("status", "failed")
-                        mlflow.log_param("error", str(e))
-                        continue
-
-            # --- Setelah loop param_grid selesai ---
-            if best_model_obj:
-                # Log the best overall parameters for this optimization run
-                mlflow.log_param("best_params_found", json.dumps(best_params_found))
-                mlflow.log_metric("best_validation_mae", best_score)
-                mlflow.set_tag("best_model_type", "ThetaModel") # Add tag for traceability
-                
-                # Simpan model terbaik ke dalam MLflow Artifacts
-                # Karena StatsForecast bukan native flavor, kita bisa log sebagai pyfunc
-                # Pastikan best_model_obj.model adalah objek StatsForecast yang sudah fit
-                # Kita akan log model StatsForecast object langsung.
-                # Kita butuh class wrapper agar bisa di-log sebagai pyfunc
-                # Jika Anda tidak punya, Anda bisa log joblib file lalu muat itu di wrapper
-                
-                # Option 1: Log the StatsForecast object directly via a custom pyfunc wrapper
-                mlflow.pyfunc.log_model(
-                    artifact_path="champion_theta_model",
-                    python_model=ThetaModelPyfuncWrapper(best_model_obj.model, best_model_obj.freq), # Pass the fitted StatsForecast object and its frequency
-                    # Ensure the wrapper takes and uses these correctly
-                )
-                self.logger.info(f"Theta Champion model logged to MLflow artifacts (run_id: {outer_run.info.run_id}).")
-
-                # Simpan champion ke joblib dan config lokal (opsional, tapi berguna untuk fallback)
-                best_model_obj.save(best_model_obj.model_file)
-                with open(best_model_obj.champion_config_file, 'w') as f:
-                    json.dump(best_params_found, f, indent=4)
-                self.logger.info(f"Theta Champion model and config saved locally.")
-
-                return best_score, best_params_found, best_model_obj, outer_run.info.run_id # Return run_id
-            else:
-                self.logger.warning("No improved Theta model found during optimization.")
-                return float('inf'), None, None, outer_run.info.run_id # Return sentinel values
-
-# Custom Pyfunc wrapper untuk StatsForecast
-class ThetaModelPyfuncWrapper(mlflow.pyfunc.PythonModel):
-    def __init__(self, statsforecast_model, freq):
-        self.statsforecast_model = statsforecast_model
-        self.freq = freq
-    
-    def load_context(self, context):
-        # Jika model dilog sebagai file joblib, muat di sini.
-        # Jika model StatsForecast langsung dilog, objeknya sudah di self.statsforecast_model
-        pass
-
-    def predict(self, context, model_input: pd.DataFrame):
-        # model_input diharapkan memiliki kolom 'ds' (datetime) dan 'unique_id'
-        # ThetaModel expects 'unique_id' and 'ds' (datetime)
-        
-        # Ensure 'ds' column is datetime and naive for prediction
-        model_input['ds'] = pd.to_datetime(model_input['ds']).dt.tz_localize(None)
-
-        # Ensure 'unique_id' is present as it's required by StatsForecast
-        if 'unique_id' not in model_input.columns:
-            model_input['unique_id'] = 'series_1' # Default to 'series_1' if not provided
-
-        # The 'h' parameter for predict is determined by the length of the input DataFrame
-        h = len(model_input)
-        
-        # StatsForecast predict method requires the last 'n_windows' of train_df
-        # If the model input is just future dates, it needs the last historical points
-        # This is where Pyfunc wrapper for time series can get tricky.
-        # A common pattern is to save the last few points of training data *with* the model
-        # or have the 'predict' method assume 'model_input' includes the necessary historical context.
-
-        # For this simple wrapper, we assume model_input is just future dates and predict h steps
-        # This will predict from the *end of the training data the model was last fitted on*.
-        # To make it truly robust for real-time inference, the model should be retrained
-        # with latest data, or the predict method should accept recent history.
-        forecast_df = self.statsforecast_model.predict(h=h)
-        
-        # Ensure 'ds' column is datetime and naive
-        forecast_df['ds'] = pd.to_datetime(forecast_df['ds']).dt.tz_localize(None)
-
-        # Rename the output column to 'predicted_value' for consistency
-        # And ensure 'unique_id' if needed
-        forecast_df = forecast_df.rename(columns={'Theta': 'predicted_value'})
-        if 'unique_id' not in forecast_df.columns and 'unique_id' in model_input.columns:
-             forecast_df['unique_id'] = model_input['unique_id'].iloc[0]
-
-        return forecast_df+            if score < best_score:
+                best_score = score
+                best_params = params
+                best_model = candidate_model
+
+        if best_model:
+            best_model.save(
+                model_path=self.model_file,
+                config_path=self.champion_config_file,
+                score_path=self.champion_score_file,
+                score=best_score
+            )
+            self.logger.info(f"New champion saved: {best_params} | Score: {best_score}")
+        else:
+            self.logger.warning("No improved model found. Retraining current model as fallback.")
+            fallback_model = self.__class__(**self.params)
+            fallback_score = fallback_model.train_with_fold(folds)
+            fallback_model.save(
+                model_path=self.model_file,
+                config_path=self.champion_config_file,
+                score_path=self.champion_score_file,
+                score=fallback_score
+            )
+            self.logger.info(f"Fallback model retrained and saved with score: {fallback_score}")