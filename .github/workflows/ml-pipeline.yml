name: ML Pipeline

on:
  workflow_dispatch:  
  push:
    branches: [ webadded ] 
env:
  AZURE_WEBAPP_NAME: electricity-market-forecasting

jobs:
  ml-lifecycle:
    runs-on: ubuntu-latest

    steps:
      - name: Checkout repository
        uses: actions/checkout@v3

      - name: Set up Python
        uses: actions/setup-python@v4
        with:
           python-version: '3.11'
           
      - name: Install dependencies
        run: |
          pip install -r requirement.txt
          pip install jupyter mlflow

      - name: Run ML Pipeline (Ingestion, Preprocessing, Trainng, MLFlow logging)
        run: |
          python imodelling.py

      - name: Download Production Model from MLflow Registry
        # Meskipun tracking-nya "lokal" ke runner, Model Registry tetap berfungsi.
        # MLflow akan mencari 'mlruns/' yang dibuat oleh langkah sebelumnya
        # untuk menemukan model yang terdaftar (meskipun hanya dalam run ini).
        run: |
          mkdir -p ./publish/artifacts/models/ # Buat direktori di paket publish
          
          # Coba unduh model versi 'Production'. Jika gagal, coba versi 'latest'.
          MODEL_NAME="ElectricityForecaster"
          MODEL_PATH="./publish/artifacts/models/deployed_model" # Lokasi model di paket deployment

          echo "Mencoba mengunduh model '$MODEL_NAME' versi 'Production'..."
          # Gunakan perintah `mlflow models download` atau `mlflow.pyfunc.save_model` (dari Python)
          # di sini untuk mengunduh model dari registry lokal (yang ada di folder mlruns saat ini).
          # Karena ini adalah environment GitHub Actions, kita bisa langsung pakai CLI
          
          # Pastikan mlflow CLI tersedia di path.
          # Jika `mlflow models download` tidak bekerja, Anda bisa menggunakan `mlflow.pyfunc.save_model`
          # dari script Python terpisah yang dijalankan di sini.

          # --- Menggunakan mlflow.pyfunc.save_model dari python script dalam run step ---
          # Ini lebih andal karena menggunakan Python environment yang sama
          python -c "
          import mlflow
          import os

          MODEL_NAME = '$MODEL_NAME'
          MODEL_PATH = '$MODEL_PATH'

          try:
            print(f'Attempting to download production model: models:/{MODEL_NAME}/Production')
            mlflow.pyfunc.save_model(path=MODEL_PATH, mlflow_model_uri=f'models:/{MODEL_NAME}/Production')
            print('Production model downloaded successfully.')
          except Exception as e_prod:
            print(f'Failed to download production model ({e_prod}). Attempting to download latest version...')
            try:
              mlflow.pyfunc.save_model(path=MODEL_PATH, mlflow_model_uri=f'models:/{MODEL_NAME}/latest')
              print('Latest model downloaded successfully.')
            except Exception as e_latest:
              print(f'Error: Failed to download any version of model {MODEL_NAME} from MLflow Registry: {e_latest}')
              exit(1) # Gagal jika tidak ada model yang bisa diunduh
          "   
          
      - name: Prepare Deployment Package
        run: |
          # Buat direktori 'publish' jika belum ada untuk mengumpulkan semua file yang diperlukan
          mkdir -p ./publish/data/forecasts/
          mkdir -p ./publish/artifacts/metrics/
<<<<<<< HEAD
          mkdir -p ./publish/artifacts/models/ # Untuk model yang sudah dilatih
=======
>>>>>>> e94a49fb
          mkdir -p ./publish/templates/ # Untuk template HTML (misal: untuk Flask/Django)
          mkdir -p ./publish/static/ # Untuk file statis (CSS, JS, gambar)

          # Salin semua file aplikasi dan model yang diperlukan ke direktori 'publish'
          # Sesuaikan daftar file/folder ini dengan struktur proyek Python Anda
          cp app.py ./publish/
          cp requirement.txt ./publish/ # Menggunakan requirement.txt sesuai file Anda
<<<<<<< HEAD
          cp -r templates/ ./publish/
          cp -r static/ ./publish/
          # Salin model yang sudah dilatih (asumsi 'trained_model.pkl' dibuat oleh 'modelling.py')
          cp -r model/ ./publish/

          # Kompres seluruh isi direktori 'publish' menjadi satu file .zip
          # Masuk ke direktori 'publish' terlebih dahulu agar isi zip berada langsung di root-nya.
          cd publish
          zip -r ../release.zip .
          cd .. # Kembali ke direktori root repository
=======
          cp templates/*.html/publish/templates/
          cp static/* ./publish/static/

          # Salin file data MASTER terbaru (dihasilkan oleh ingestion)
          cp data/master_electricity_prices.csv ./publish/data/

          # Salin artefak yang dihasilkan oleh modelling.py (latest_forecast.csv dan model_metrics.json)
          cp data/forecasts/latest_forecast.csv ./publish/data/forecasts/
          cp artifacts/metrics/model_metrics.json ./publish/artifacts/metrics/
>>>>>>> e94a49fb

      - name: Upload Application Artifact
        uses: actions/upload-artifact@v4
        with:
          # Nama artifact yang akan diunduh oleh job 'deploy'
          name: python-app
          # Path ke file .zip yang baru saja dibuat
          path: release.zip
<<<<<<< HEAD

=======
  
>>>>>>> e94a49fb
  deploy:
    runs-on: ubuntu-latest
    # Job 'deploy' bergantung pada keberhasilan job 'ml-lifecycle'
    needs: [ml-lifecycle]
    environment:
      # Mendefinisikan environment untuk deployment, berguna untuk proteksi dan URL preview
      name: 'Production'
      url: ${{ steps.deploy-to-webapp.outputs.webapp-url }}
    permissions:
      # Diperlukan untuk meminta JWT (JSON Web Token) jika menggunakan OIDC untuk autentikasi.
      id-token: write
    steps:
      - name: Download artifact from build job
        uses: actions/download-artifact@v4
        with:
          # Mengunduh artifact 'python-app' yang diunggah oleh job 'ml-lifecycle'
          name: python-app
          # File akan diunduh ke direktori kerja saat ini (yaitu './release.zip')

      - name: Verify downloaded artifact
        run: ls # Untuk memverifikasi bahwa 'release.zip' ada setelah diunduh

<<<<<<< HEAD
      # Langkah unzip ini mungkin tidak selalu diperlukan karena 'azure/webapps-deploy'
      # action biasanya dapat langsung menerima file .zip sebagai input 'package'.
      # Namun, kami menyertakannya sesuai dengan contoh yang Anda berikan.
      # Jika 'package' diharapkan menunjuk ke folder yang tidak di-zip,
      # maka 'unzip' diperlukan dan 'package' harus diubah ke path folder yang tidak di-zip.
      - name: Unzip artifact for deployment
        run: unzip release.zip

      - name: Deploy to Azure Web App
        uses: azure/webapps-deploy@v2 # Gunakan v2 untuk publish-profile, atau v3 juga mendukung
        id: deploy-to-webapp
        with:
          app-name: ${{ env.AZURE_WEBAPP_NAME }}
          slot-name: 'Production'
          package: './release.zip'
          # TAMBAHKAN BARIS INI UNTUK MENGGUNAKAN PUBLISH PROFILE
          publish-profile: ${{ secrets.AZURE_WEBAPP_PUBLISH_PROFILE }}
=======
        - name: Download artifact
          uses: actions/download-artifact@v4
          with:
            name: webapp-package  
            path: ./downloaded-package

        - name: Deploy to Azure Web App
          uses: azure/webapps-deploy@v2
          with:
            app-name: ${{ env.AZURE_WEBAPP_NAME }}
            publish-profile: ${{ secrets.AZURE_WEBAPP_PUBLISH_PROFILE }}
            package: ./downloaded-package
            # Pastikan startup command Anda memuat model dari path yang benar di dalam paket:
            # startup-command: gunicorn --bind 0.0.0.0 --timeout 600 app:app


  # deploy:
  #   runs-on: ubuntu-latest
  #   # Job 'deploy' bergantung pada keberhasilan job 'ml-lifecycle'
  #   needs: [ml-lifecycle]
  #   environment:
  #     # Mendefinisikan environment untuk deployment, berguna untuk proteksi dan URL preview
  #     name: 'Production'
  #     url: ${{ steps.deploy-to-webapp.outputs.webapp-url }}
  #   permissions:
  #     # Diperlukan untuk meminta JWT (JSON Web Token) jika menggunakan OIDC untuk autentikasi.
  #     id-token: write
  #   steps:
  #     - name: Download artifact from build job
  #       uses: actions/download-artifact@v4
  #       with:
  #         # Mengunduh artifact 'python-app' yang diunggah oleh job 'ml-lifecycle'
  #         name: python-app
  #         # File akan diunduh ke direktori kerja saat ini (yaitu './release.zip')

  #     - name: Verify downloaded artifact
  #       run: ls # Untuk memverifikasi bahwa 'release.zip' ada setelah diunduh

  #     # Langkah unzip ini mungkin tidak selalu diperlukan karena 'azure/webapps-deploy'
  #     # action biasanya dapat langsung menerima file .zip sebagai input 'package'.
  #     # Namun, kami menyertakannya sesuai dengan contoh yang Anda berikan.
  #     # Jika 'package' diharapkan menunjuk ke folder yang tidak di-zip,
  #     # maka 'unzip' diperlukan dan 'package' harus diubah ke path folder yang tidak di-zip.
  #     - name: Unzip artifact for deployment
  #       run: unzip release.zip

  #     - name: Deploy to Azure Web App
  #       uses: azure/webapps-deploy@v2 # Gunakan v2 untuk publish-profile, atau v3 juga mendukung
  #       id: deploy-to-webapp
  #       with:
  #         app-name: ${{ env.AZURE_WEBAPP_NAME }}
  #         slot-name: 'Production'
  #         package: './release.zip'
  #         # TAMBAHKAN BARIS INI UNTUK MENGGUNAKAN PUBLISH PROFILE
  #         publish-profile: ${{ secrets.AZURE_WEBAPP_PUBLISH_PROFILE }}
>>>>>>> e94a49fb
<|MERGE_RESOLUTION|>--- conflicted
+++ resolved
@@ -77,10 +77,6 @@
           # Buat direktori 'publish' jika belum ada untuk mengumpulkan semua file yang diperlukan
           mkdir -p ./publish/data/forecasts/
           mkdir -p ./publish/artifacts/metrics/
-<<<<<<< HEAD
-          mkdir -p ./publish/artifacts/models/ # Untuk model yang sudah dilatih
-=======
->>>>>>> e94a49fb
           mkdir -p ./publish/templates/ # Untuk template HTML (misal: untuk Flask/Django)
           mkdir -p ./publish/static/ # Untuk file statis (CSS, JS, gambar)
 
@@ -88,18 +84,6 @@
           # Sesuaikan daftar file/folder ini dengan struktur proyek Python Anda
           cp app.py ./publish/
           cp requirement.txt ./publish/ # Menggunakan requirement.txt sesuai file Anda
-<<<<<<< HEAD
-          cp -r templates/ ./publish/
-          cp -r static/ ./publish/
-          # Salin model yang sudah dilatih (asumsi 'trained_model.pkl' dibuat oleh 'modelling.py')
-          cp -r model/ ./publish/
-
-          # Kompres seluruh isi direktori 'publish' menjadi satu file .zip
-          # Masuk ke direktori 'publish' terlebih dahulu agar isi zip berada langsung di root-nya.
-          cd publish
-          zip -r ../release.zip .
-          cd .. # Kembali ke direktori root repository
-=======
           cp templates/*.html/publish/templates/
           cp static/* ./publish/static/
 
@@ -109,7 +93,6 @@
           # Salin artefak yang dihasilkan oleh modelling.py (latest_forecast.csv dan model_metrics.json)
           cp data/forecasts/latest_forecast.csv ./publish/data/forecasts/
           cp artifacts/metrics/model_metrics.json ./publish/artifacts/metrics/
->>>>>>> e94a49fb
 
       - name: Upload Application Artifact
         uses: actions/upload-artifact@v4
@@ -118,52 +101,15 @@
           name: python-app
           # Path ke file .zip yang baru saja dibuat
           path: release.zip
-<<<<<<< HEAD
+  
+  deploy:
+    name: Deploy to Azure
+    runs-on: ubuntu-latest
+    needs: [ml-lifecycle]
 
-=======
-  
->>>>>>> e94a49fb
-  deploy:
-    runs-on: ubuntu-latest
-    # Job 'deploy' bergantung pada keberhasilan job 'ml-lifecycle'
-    needs: [ml-lifecycle]
-    environment:
-      # Mendefinisikan environment untuk deployment, berguna untuk proteksi dan URL preview
-      name: 'Production'
-      url: ${{ steps.deploy-to-webapp.outputs.webapp-url }}
-    permissions:
-      # Diperlukan untuk meminta JWT (JSON Web Token) jika menggunakan OIDC untuk autentikasi.
-      id-token: write
     steps:
-      - name: Download artifact from build job
-        uses: actions/download-artifact@v4
-        with:
-          # Mengunduh artifact 'python-app' yang diunggah oleh job 'ml-lifecycle'
-          name: python-app
-          # File akan diunduh ke direktori kerja saat ini (yaitu './release.zip')
+        - uses: actions/checkout@v4
 
-      - name: Verify downloaded artifact
-        run: ls # Untuk memverifikasi bahwa 'release.zip' ada setelah diunduh
-
-<<<<<<< HEAD
-      # Langkah unzip ini mungkin tidak selalu diperlukan karena 'azure/webapps-deploy'
-      # action biasanya dapat langsung menerima file .zip sebagai input 'package'.
-      # Namun, kami menyertakannya sesuai dengan contoh yang Anda berikan.
-      # Jika 'package' diharapkan menunjuk ke folder yang tidak di-zip,
-      # maka 'unzip' diperlukan dan 'package' harus diubah ke path folder yang tidak di-zip.
-      - name: Unzip artifact for deployment
-        run: unzip release.zip
-
-      - name: Deploy to Azure Web App
-        uses: azure/webapps-deploy@v2 # Gunakan v2 untuk publish-profile, atau v3 juga mendukung
-        id: deploy-to-webapp
-        with:
-          app-name: ${{ env.AZURE_WEBAPP_NAME }}
-          slot-name: 'Production'
-          package: './release.zip'
-          # TAMBAHKAN BARIS INI UNTUK MENGGUNAKAN PUBLISH PROFILE
-          publish-profile: ${{ secrets.AZURE_WEBAPP_PUBLISH_PROFILE }}
-=======
         - name: Download artifact
           uses: actions/download-artifact@v4
           with:
@@ -218,5 +164,4 @@
   #         slot-name: 'Production'
   #         package: './release.zip'
   #         # TAMBAHKAN BARIS INI UNTUK MENGGUNAKAN PUBLISH PROFILE
-  #         publish-profile: ${{ secrets.AZURE_WEBAPP_PUBLISH_PROFILE }}
->>>>>>> e94a49fb
+  #         publish-profile: ${{ secrets.AZURE_WEBAPP_PUBLISH_PROFILE }}